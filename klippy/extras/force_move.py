--- conflicted
+++ resolved
@@ -11,6 +11,7 @@
 BUZZ_RADIANS_DISTANCE = math.radians(1.0)
 BUZZ_RADIANS_VELOCITY = BUZZ_RADIANS_DISTANCE / 0.250
 STALL_TIME = 0.100
+
 
 # Calculate a move's accel_t, cruise_t, and cruise_v
 def calc_move_time(dist, speed, accel):
@@ -113,17 +114,15 @@
         )
         print_time = print_time + accel_t + cruise_t + accel_t
         stepper.generate_steps(print_time)
-        self.trapq_finalize_moves(self.trapq, print_time + 99999.9,
-                                  print_time + 99999.9)
+        self.trapq_finalize_moves(
+            self.trapq, print_time + 99999.9, print_time + 99999.9
+        )
         stepper.set_trapq(prev_trapq)
         stepper.set_stepper_kinematics(prev_sk)
         toolhead.note_mcu_movequeue_activity(print_time)
         toolhead.dwell(accel_t + cruise_t + accel_t)
-<<<<<<< HEAD
+        toolhead.flush_step_generation()
 
-=======
-        toolhead.flush_step_generation()
->>>>>>> 600e89ae
     def _lookup_stepper(self, gcmd):
         name = gcmd.get("STEPPER")
         if name not in self.steppers:
