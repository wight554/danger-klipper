# Virtual SDCard print stat tracking
#
# Copyright (C) 2020  Eric Callahan <arksine.code@gmail.com>
#
# This file may be distributed under the terms of the GNU GPLv3 license.


class PrintStats:
    def __init__(self, config):
        printer = config.get_printer()
        self.gcode_move = printer.load_object(config, "gcode_move")
        self.reactor = printer.get_reactor()
        self.reset()
<<<<<<< HEAD

=======
        # Register commands
        self.gcode = printer.lookup_object('gcode')
        self.gcode.register_command(
            "SET_PRINT_STATS_INFO", self.cmd_SET_PRINT_STATS_INFO,
            desc=self.cmd_SET_PRINT_STATS_INFO_help)
>>>>>>> 645a1b83
    def _update_filament_usage(self, eventtime):
        gc_status = self.gcode_move.get_status(eventtime)
        cur_epos = gc_status["position"].e
        self.filament_used += (cur_epos - self.last_epos) / gc_status[
            "extrude_factor"
        ]
        self.last_epos = cur_epos

    def set_current_file(self, filename):
        self.reset()
        self.filename = filename

    def note_start(self):
        curtime = self.reactor.monotonic()
        if self.print_start_time is None:
            self.print_start_time = curtime
        elif self.last_pause_time is not None:
            # Update pause time duration
            pause_duration = curtime - self.last_pause_time
            self.prev_pause_duration += pause_duration
            self.last_pause_time = None
        # Reset last e-position
        gc_status = self.gcode_move.get_status(curtime)
        self.last_epos = gc_status["position"].e
        self.state = "printing"
        self.error_message = ""

    def note_pause(self):
        if self.last_pause_time is None:
            curtime = self.reactor.monotonic()
            self.last_pause_time = curtime
            # update filament usage
            self._update_filament_usage(curtime)
        if self.state != "error":
            self.state = "paused"

    def note_complete(self):
        self._note_finish("complete")

    def note_error(self, message):
        self._note_finish("error", message)

    def note_cancel(self):
        self._note_finish("cancelled")

    def _note_finish(self, state, error_message=""):
        if self.print_start_time is None:
            return
        self.state = state
        self.error_message = error_message
        eventtime = self.reactor.monotonic()
        self.total_duration = eventtime - self.print_start_time
        if self.filament_used < 0.0000001:
            # No positive extusion detected during print
            self.init_duration = self.total_duration - self.prev_pause_duration
        self.print_start_time = None
<<<<<<< HEAD

=======
    cmd_SET_PRINT_STATS_INFO_help = "Pass slicer info like layer act and " \
                                    "total to klipper"
    def cmd_SET_PRINT_STATS_INFO(self, gcmd):
        total_layer = gcmd.get_int("TOTAL_LAYER", self.info_total_layer, \
                                   minval=0)
        current_layer = gcmd.get_int("CURRENT_LAYER", self.info_current_layer, \
                                     minval=0)
        if total_layer == 0:
            self.info_total_layer = None
            self.info_current_layer = None
        elif total_layer != self.info_total_layer:
            self.info_total_layer = total_layer
            self.info_current_layer = 0

        if self.info_total_layer is not None and \
                current_layer is not None and \
                current_layer != self.info_current_layer:
            self.info_current_layer = min(current_layer, self.info_total_layer)
>>>>>>> 645a1b83
    def reset(self):
        self.filename = self.error_message = ""
        self.state = "standby"
        self.prev_pause_duration = self.last_epos = 0.0
        self.filament_used = self.total_duration = 0.0
        self.print_start_time = self.last_pause_time = None
<<<<<<< HEAD
        self.init_duration = 0.0

=======
        self.init_duration = 0.
        self.info_total_layer = None
        self.info_current_layer = None
>>>>>>> 645a1b83
    def get_status(self, eventtime):
        time_paused = self.prev_pause_duration
        if self.print_start_time is not None:
            if self.last_pause_time is not None:
                # Calculate the total time spent paused during the print
                time_paused += eventtime - self.last_pause_time
            else:
                # Accumulate filament if not paused
                self._update_filament_usage(eventtime)
            self.total_duration = eventtime - self.print_start_time
            if self.filament_used < 0.0000001:
                # Track duration prior to extrusion
                self.init_duration = self.total_duration - time_paused
        print_duration = self.total_duration - self.init_duration - time_paused
        return {
<<<<<<< HEAD
            "filename": self.filename,
            "total_duration": self.total_duration,
            "print_duration": print_duration,
            "filament_used": self.filament_used,
            "state": self.state,
            "message": self.error_message,
=======
            'filename': self.filename,
            'total_duration': self.total_duration,
            'print_duration': print_duration,
            'filament_used': self.filament_used,
            'state': self.state,
            'message': self.error_message,
            'info': {'total_layer': self.info_total_layer,
                     'current_layer': self.info_current_layer}
>>>>>>> 645a1b83
        }


def load_config(config):
    return PrintStats(config)<|MERGE_RESOLUTION|>--- conflicted
+++ resolved
@@ -11,15 +11,14 @@
         self.gcode_move = printer.load_object(config, "gcode_move")
         self.reactor = printer.get_reactor()
         self.reset()
-<<<<<<< HEAD
+        # Register commands
+        self.gcode = printer.lookup_object("gcode")
+        self.gcode.register_command(
+            "SET_PRINT_STATS_INFO",
+            self.cmd_SET_PRINT_STATS_INFO,
+            desc=self.cmd_SET_PRINT_STATS_INFO_help,
+        )
 
-=======
-        # Register commands
-        self.gcode = printer.lookup_object('gcode')
-        self.gcode.register_command(
-            "SET_PRINT_STATS_INFO", self.cmd_SET_PRINT_STATS_INFO,
-            desc=self.cmd_SET_PRINT_STATS_INFO_help)
->>>>>>> 645a1b83
     def _update_filament_usage(self, eventtime):
         gc_status = self.gcode_move.get_status(eventtime)
         cur_epos = gc_status["position"].e
@@ -76,16 +75,18 @@
             # No positive extusion detected during print
             self.init_duration = self.total_duration - self.prev_pause_duration
         self.print_start_time = None
-<<<<<<< HEAD
 
-=======
-    cmd_SET_PRINT_STATS_INFO_help = "Pass slicer info like layer act and " \
-                                    "total to klipper"
+    cmd_SET_PRINT_STATS_INFO_help = (
+        "Pass slicer info like layer act and " "total to klipper"
+    )
+
     def cmd_SET_PRINT_STATS_INFO(self, gcmd):
-        total_layer = gcmd.get_int("TOTAL_LAYER", self.info_total_layer, \
-                                   minval=0)
-        current_layer = gcmd.get_int("CURRENT_LAYER", self.info_current_layer, \
-                                     minval=0)
+        total_layer = gcmd.get_int(
+            "TOTAL_LAYER", self.info_total_layer, minval=0
+        )
+        current_layer = gcmd.get_int(
+            "CURRENT_LAYER", self.info_current_layer, minval=0
+        )
         if total_layer == 0:
             self.info_total_layer = None
             self.info_current_layer = None
@@ -93,25 +94,23 @@
             self.info_total_layer = total_layer
             self.info_current_layer = 0
 
-        if self.info_total_layer is not None and \
-                current_layer is not None and \
-                current_layer != self.info_current_layer:
+        if (
+            self.info_total_layer is not None
+            and current_layer is not None
+            and current_layer != self.info_current_layer
+        ):
             self.info_current_layer = min(current_layer, self.info_total_layer)
->>>>>>> 645a1b83
+
     def reset(self):
         self.filename = self.error_message = ""
         self.state = "standby"
         self.prev_pause_duration = self.last_epos = 0.0
         self.filament_used = self.total_duration = 0.0
         self.print_start_time = self.last_pause_time = None
-<<<<<<< HEAD
         self.init_duration = 0.0
-
-=======
-        self.init_duration = 0.
         self.info_total_layer = None
         self.info_current_layer = None
->>>>>>> 645a1b83
+
     def get_status(self, eventtime):
         time_paused = self.prev_pause_duration
         if self.print_start_time is not None:
@@ -127,23 +126,16 @@
                 self.init_duration = self.total_duration - time_paused
         print_duration = self.total_duration - self.init_duration - time_paused
         return {
-<<<<<<< HEAD
             "filename": self.filename,
             "total_duration": self.total_duration,
             "print_duration": print_duration,
             "filament_used": self.filament_used,
             "state": self.state,
             "message": self.error_message,
-=======
-            'filename': self.filename,
-            'total_duration': self.total_duration,
-            'print_duration': print_duration,
-            'filament_used': self.filament_used,
-            'state': self.state,
-            'message': self.error_message,
-            'info': {'total_layer': self.info_total_layer,
-                     'current_layer': self.info_current_layer}
->>>>>>> 645a1b83
+            "info": {
+                "total_layer": self.info_total_layer,
+                "current_layer": self.info_current_layer,
+            },
         }
 
 
