--- conflicted
+++ resolved
@@ -125,14 +125,14 @@
             el.motor_disable(print_time)
             logging.info("%s has been manually disabled", stepper)
         toolhead.dwell(DISABLE_STALL_TIME)
-<<<<<<< HEAD
 
-=======
     def get_status(self, eventtime):
-        steppers = { name: et.is_motor_enabled()
-                           for (name, et) in self.enable_lines.items() }
-        return {'steppers': steppers}
->>>>>>> 645a1b83
+        steppers = {
+            name: et.is_motor_enabled()
+            for (name, et) in self.enable_lines.items()
+        }
+        return {"steppers": steppers}
+
     def _handle_request_restart(self, print_time):
         self.motor_off()
 
