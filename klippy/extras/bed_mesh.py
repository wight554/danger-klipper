# Mesh Bed Leveling
#
# Copyright (C) 2018-2019 Eric Callahan <arksine.code@gmail.com>
#
# This file may be distributed under the terms of the GNU GPLv3 license.
import logging, math, json, collections
from . import probe

PROFILE_VERSION = 1
PROFILE_OPTIONS = {
    "min_x": float,
    "max_x": float,
    "min_y": float,
    "max_y": float,
    "x_count": int,
    "y_count": int,
    "mesh_x_pps": int,
    "mesh_y_pps": int,
    "algo": str,
    "tension": float,
}


class BedMeshError(Exception):
    pass


# PEP 485 isclose()
def isclose(a, b, rel_tol=1e-09, abs_tol=0.0):
    return abs(a - b) <= max(rel_tol * max(abs(a), abs(b)), abs_tol)


# return true if a coordinate is within the region
# specified by min_c and max_c
def within(coord, min_c, max_c, tol=0.0):
    return (max_c[0] + tol) >= coord[0] >= (min_c[0] - tol) and (
        max_c[1] + tol
    ) >= coord[1] >= (min_c[1] - tol)


# Constrain value between min and max
def constrain(val, min_val, max_val):
    return min(max_val, max(min_val, val))


# Linear interpolation between two values
def lerp(t, v0, v1):
    return (1.0 - t) * v0 + t * v1


# retreive commma separated pair from config
def parse_config_pair(config, option, default, minval=None, maxval=None):
    pair = config.getintlist(option, (default, default))
    if len(pair) != 2:
        if len(pair) != 1:
            raise config.error(
                "bed_mesh: malformed '%s' value: %s"
                % (option, config.get(option))
            )
        pair = (pair[0], pair[0])
    if minval is not None:
        if pair[0] < minval or pair[1] < minval:
            raise config.error(
                "Option '%s' in section bed_mesh must have a minimum of %s"
                % (option, str(minval))
            )
    if maxval is not None:
        if pair[0] > maxval or pair[1] > maxval:
            raise config.error(
                "Option '%s' in section bed_mesh must have a maximum of %s"
                % (option, str(maxval))
            )
    return pair


# retreive commma separated pair from a g-code command
def parse_gcmd_pair(gcmd, name, minval=None, maxval=None):
    try:
        pair = [int(v.strip()) for v in gcmd.get(name).split(",")]
    except:
        raise gcmd.error("Unable to parse parameter '%s'" % (name,))
    if len(pair) != 2:
        if len(pair) != 1:
            raise gcmd.error("Unable to parse parameter '%s'" % (name,))
        pair = (pair[0], pair[0])
    if minval is not None:
        if pair[0] < minval or pair[1] < minval:
            raise gcmd.error(
                "Parameter '%s' must have a minimum of %d" % (name, minval)
            )
    if maxval is not None:
        if pair[0] > maxval or pair[1] > maxval:
            raise gcmd.error(
                "Parameter '%s' must have a maximum of %d" % (name, maxval)
            )
    return pair


# retreive commma separated coordinate from a g-code command
def parse_gcmd_coord(gcmd, name):
    try:
        v1, v2 = [float(v.strip()) for v in gcmd.get(name).split(",")]
    except:
        raise gcmd.error("Unable to parse parameter '%s'" % (name,))
    return v1, v2


class BedMesh:
    FADE_DISABLE = 0x7FFFFFFF

    def __init__(self, config):
        self.printer = config.get_printer()
        self.printer.register_event_handler(
            "klippy:connect", self.handle_connect
        )
        self.last_position = [0.0, 0.0, 0.0, 0.0]
        self.bmc = BedMeshCalibrate(config, self)
        self.z_mesh = None
        self.toolhead = None
        self.horizontal_move_z = config.getfloat("horizontal_move_z", 5.0)
        self.fade_start = config.getfloat("fade_start", 1.0)
        self.fade_end = config.getfloat("fade_end", 0.0)
        self.fade_dist = self.fade_end - self.fade_start
        if self.fade_dist <= 0.0:
            self.fade_start = self.fade_end = self.FADE_DISABLE
        self.log_fade_complete = False
        self.base_fade_target = config.getfloat("fade_target", None)
        self.fade_target = 0.0
        self.gcode = self.printer.lookup_object("gcode")
        self.splitter = MoveSplitter(config, self.gcode)
        # setup persistent storage
        self.pmgr = ProfileManager(config, self)
        self.save_profile = self.pmgr.save_profile
        # register gcodes
        self.gcode.register_command(
            "BED_MESH_OUTPUT",
            self.cmd_BED_MESH_OUTPUT,
            desc=self.cmd_BED_MESH_OUTPUT_help,
        )
        self.gcode.register_command(
            "BED_MESH_MAP",
            self.cmd_BED_MESH_MAP,
            desc=self.cmd_BED_MESH_MAP_help,
        )
        self.gcode.register_command(
            "BED_MESH_CLEAR",
            self.cmd_BED_MESH_CLEAR,
            desc=self.cmd_BED_MESH_CLEAR_help,
        )
        self.gcode.register_command(
            "BED_MESH_OFFSET",
            self.cmd_BED_MESH_OFFSET,
            desc=self.cmd_BED_MESH_OFFSET_help,
        )
        # Register transform
        gcode_move = self.printer.load_object(config, "gcode_move")
        gcode_move.set_move_transform(self)
        # initialize status dict
        self.update_status()

    def handle_connect(self):
        self.toolhead = self.printer.lookup_object("toolhead")
        self.danger_options = self.printer.lookup_object("danger_options")
        if self.danger_options.log_bed_mesh_at_startup:
            self.bmc.print_generated_points(logging.info)

    def set_mesh(self, mesh):
        if mesh is not None and self.fade_end != self.FADE_DISABLE:
            self.log_fade_complete = True
            if self.base_fade_target is None:
                self.fade_target = mesh.get_z_average()
            else:
                self.fade_target = self.base_fade_target
                min_z, max_z = mesh.get_z_range()
                if (
                    not min_z <= self.fade_target <= max_z
                    and self.fade_target != 0.0
                ):
                    # fade target is non-zero, out of mesh range
                    err_target = self.fade_target
                    self.z_mesh = None
                    self.fade_target = 0.0
                    raise self.gcode.error(
                        "bed_mesh: ERROR, fade_target lies outside of mesh z "
                        "range\nmin: %.4f, max: %.4f, fade_target: %.4f"
                        % (min_z, max_z, err_target)
                    )
            min_z, max_z = mesh.get_z_range()
            if self.fade_dist <= max(abs(min_z), abs(max_z)):
                self.z_mesh = None
                self.fade_target = 0.0
                raise self.gcode.error(
                    "bed_mesh:  Mesh extends outside of the fade range, "
                    "please see the fade_start and fade_end options in"
                    "example-extras.cfg. fade distance: %.2f mesh min: %.4f"
                    "mesh max: %.4f" % (self.fade_dist, min_z, max_z)
                )
        else:
            self.fade_target = 0.0
        self.z_mesh = mesh
        self.splitter.initialize(mesh, self.fade_target)
        # cache the current position before a transform takes place
        gcode_move = self.printer.lookup_object("gcode_move")
        gcode_move.reset_last_position()
        self.update_status()

    def get_z_factor(self, z_pos):
        if z_pos >= self.fade_end:
            return 0.0
        elif z_pos >= self.fade_start:
            return (self.fade_end - z_pos) / self.fade_dist
        else:
            return 1.0

    def get_position(self):
        # Return last, non-transformed position
        if self.z_mesh is None:
            # No mesh calibrated, so send toolhead position
            self.last_position[:] = self.toolhead.get_position()
            self.last_position[2] -= self.fade_target
        else:
            # return current position minus the current z-adjustment
            x, y, z, e = self.toolhead.get_position()
            max_adj = self.z_mesh.calc_z(x, y)
            factor = 1.0
            z_adj = max_adj - self.fade_target
            if min(z, (z - max_adj)) >= self.fade_end:
                # Fade out is complete, no factor
                factor = 0.0
            elif max(z, (z - max_adj)) >= self.fade_start:
                # Likely in the process of fading out adjustment.
                # Because we don't yet know the gcode z position, use
                # algebra to calculate the factor from the toolhead pos
                factor = (self.fade_end + self.fade_target - z) / (
                    self.fade_dist - z_adj
                )
                factor = constrain(factor, 0.0, 1.0)
            final_z_adj = factor * z_adj + self.fade_target
            self.last_position[:] = [x, y, z - final_z_adj, e]
        return list(self.last_position)

    def move(self, newpos, speed):
        factor = self.get_z_factor(newpos[2])
        if self.z_mesh is None or not factor:
            # No mesh calibrated, or mesh leveling phased out.
            x, y, z, e = newpos
            if self.log_fade_complete:
                self.log_fade_complete = False
                logging.info(
                    "bed_mesh fade complete: Current Z: %.4f fade_target: %.4f "
                    % (z, self.fade_target)
                )
            self.toolhead.move([x, y, z + self.fade_target, e], speed)
        else:
            self.splitter.build_move(self.last_position, newpos, factor)
            while not self.splitter.traverse_complete:
                split_move = self.splitter.split()
                if split_move:
                    self.toolhead.move(split_move, speed)
                else:
                    raise self.gcode.error(
                        "Mesh Leveling: Error splitting move "
                    )
        self.last_position[:] = newpos

    def get_status(self, eventtime=None):
        return self.status

    def update_status(self):
        self.status = {
            "profile_name": "",
            "mesh_min": (0.0, 0.0),
            "mesh_max": (0.0, 0.0),
            "probed_matrix": [[]],
            "mesh_matrix": [[]],
            "profiles": self.pmgr.get_profiles(),
        }
        if self.z_mesh is not None:
            params = self.z_mesh.get_mesh_params()
            mesh_min = (params["min_x"], params["min_y"])
            mesh_max = (params["max_x"], params["max_y"])
            probed_matrix = self.z_mesh.get_probed_matrix()
            mesh_matrix = self.z_mesh.get_mesh_matrix()
            self.status["profile_name"] = self.pmgr.get_current_profile()
            self.status["mesh_min"] = mesh_min
            self.status["mesh_max"] = mesh_max
            self.status["probed_matrix"] = probed_matrix
            self.status["mesh_matrix"] = mesh_matrix

    def get_mesh(self):
        return self.z_mesh

    cmd_BED_MESH_OUTPUT_help = "Retrieve interpolated grid of probed z-points"

    def cmd_BED_MESH_OUTPUT(self, gcmd):
        if gcmd.get_int("PGP", 0):
            # Print Generated Points instead of mesh
            self.bmc.print_generated_points(gcmd.respond_info)
        elif self.z_mesh is None:
            gcmd.respond_info("Bed has not been probed")
        else:
            self.z_mesh.print_probed_matrix(gcmd.respond_info)
            self.z_mesh.print_mesh(gcmd.respond_raw, self.horizontal_move_z)

    cmd_BED_MESH_MAP_help = "Serialize mesh and output to terminal"

    def cmd_BED_MESH_MAP(self, gcmd):
        if self.z_mesh is not None:
            params = self.z_mesh.get_mesh_params()
            outdict = {
                "mesh_min": (params["min_x"], params["min_y"]),
                "mesh_max": (params["max_x"], params["max_y"]),
                "z_positions": self.z_mesh.get_probed_matrix(),
            }
            gcmd.respond_raw("mesh_map_output " + json.dumps(outdict))
        else:
            gcmd.respond_info("Bed has not been probed")

    cmd_BED_MESH_CLEAR_help = "Clear the Mesh so no z-adjustment is made"

    def cmd_BED_MESH_CLEAR(self, gcmd):
        self.set_mesh(None)

    cmd_BED_MESH_OFFSET_help = "Add X/Y offsets to the mesh lookup"

    def cmd_BED_MESH_OFFSET(self, gcmd):
        if self.z_mesh is not None:
            offsets = [None, None]
            for i, axis in enumerate(["X", "Y"]):
                offsets[i] = gcmd.get_float(axis, None)
            self.z_mesh.set_mesh_offsets(offsets)
            gcode_move = self.printer.lookup_object("gcode_move")
            gcode_move.reset_last_position()
        else:
            gcmd.respond_info("No mesh loaded to offset")


class ZrefMode:
    DISABLED = 0  # Zero reference disabled
    IN_MESH = 1  # Zero reference position within mesh
    PROBE = 2  # Zero refrennce position outside of mesh, probe needed


class BedMeshCalibrate:
    ALGOS = ["lagrange", "bicubic"]

    def __init__(self, config, bedmesh):
        self.printer = config.get_printer()
        self.orig_config = {"radius": None, "origin": None}
        self.radius = self.origin = None
<<<<<<< HEAD
        self.mesh_min = self.mesh_max = (0.0, 0.0)
=======
        self.mesh_min = self.mesh_max = (0., 0.)
        self.adaptive_margin = config.getfloat('adaptive_margin', 0.0)
>>>>>>> 600e89ae
        self.zero_ref_pos = config.getfloatlist(
            "zero_reference_position", None, count=2
        )
        self.relative_reference_index = config.getint(
            "relative_reference_index", None, minval=0
        )
        config.deprecate("relative_reference_index")
        if (
            self.zero_ref_pos is not None
            and self.relative_reference_index is not None
        ):
            self.relative_reference_index = None
            logging.info(
                "bed_mesh: both 'zero_reference_postion' and "
                "'relative_reference_index' options are specified, "
                "the 'zero_reference_position' value will be used."
            )
        self.zero_reference_mode = ZrefMode.DISABLED
        self.faulty_regions = []
        self.substituted_indices = collections.OrderedDict()
        self.bedmesh = bedmesh
        self.mesh_config = collections.OrderedDict()
        self._init_mesh_config(config)
        self._generate_points(config.error)
        self._profile_name = None
        self.probe_helper = probe.ProbePointsHelper(
            config, self.probe_finalize, self._get_adjusted_points()
        )
        self.probe_helper.minimum_points(3)
        self.probe_helper.use_xy_offsets(True)
        self.gcode = self.printer.lookup_object("gcode")
        self.gcode.register_command(
            "BED_MESH_CALIBRATE",
            self.cmd_BED_MESH_CALIBRATE,
            desc=self.cmd_BED_MESH_CALIBRATE_help,
        )

    def _generate_points(self, error):
        x_cnt = self.mesh_config["x_count"]
        y_cnt = self.mesh_config["y_count"]
        min_x, min_y = self.mesh_min
        max_x, max_y = self.mesh_max
        x_dist = (max_x - min_x) / (x_cnt - 1)
        y_dist = (max_y - min_y) / (y_cnt - 1)
        # floor distances down to next hundredth
        x_dist = math.floor(x_dist * 100) / 100
        y_dist = math.floor(y_dist * 100) / 100
        if x_dist < 1.0 or y_dist < 1.0:
            raise error("bed_mesh: min/max points too close together")

        if self.radius is not None:
            # round bed, min/max needs to be recalculated
            y_dist = x_dist
            new_r = (x_cnt // 2) * x_dist
            min_x = min_y = -new_r
            max_x = max_y = new_r
        else:
            # rectangular bed, only re-calc max_x
            max_x = min_x + x_dist * (x_cnt - 1)
        pos_y = min_y
        points = []
        for i in range(y_cnt):
            for j in range(x_cnt):
                if not i % 2:
                    # move in positive directon
                    pos_x = min_x + j * x_dist
                else:
                    # move in negative direction
                    pos_x = max_x - j * x_dist
                if self.radius is None:
                    # rectangular bed, append
                    points.append((pos_x, pos_y))
                else:
                    # round bed, check distance from origin
                    dist_from_origin = math.sqrt(pos_x * pos_x + pos_y * pos_y)
                    if dist_from_origin <= self.radius:
                        points.append(
                            (self.origin[0] + pos_x, self.origin[1] + pos_y)
                        )
            pos_y += y_dist
        self.points = points
        rri = self.relative_reference_index
        if self.zero_ref_pos is None and rri is not None:
            # Zero ref position needs to be initialized
            if rri >= len(self.points):
                raise error("bed_mesh: relative reference index out of range")
            self.zero_ref_pos = points[rri]
        if self.zero_ref_pos is None:
            # Zero Reference Disabled
            self.zero_reference_mode = ZrefMode.DISABLED
        elif within(self.zero_ref_pos, self.mesh_min, self.mesh_max):
            # Zero Reference position within mesh
            self.zero_reference_mode = ZrefMode.IN_MESH
        else:
            # Zero Reference position outside of mesh
            self.zero_reference_mode = ZrefMode.PROBE
        if not self.faulty_regions:
            return
        self.substituted_indices.clear()
        if self.zero_reference_mode == ZrefMode.PROBE:
            # Cannot probe a reference within a faulty region
            for min_c, max_c in self.faulty_regions:
                if within(self.zero_ref_pos, min_c, max_c):
                    opt = "zero_reference_position"
                    if self.relative_reference_index is not None:
                        opt = "relative_reference_index"
                    raise error(
                        "bed_mesh: Cannot probe zero reference position at "
                        "(%.2f, %.2f) as it is located within a faulty region."
                        " Check the value for option '%s'"
                        % (
                            self.zero_ref_pos[0],
                            self.zero_ref_pos[1],
                            opt,
                        )
                    )
        # Check to see if any points fall within faulty regions
        last_y = self.points[0][1]
        is_reversed = False
        for i, coord in enumerate(self.points):
            if not isclose(coord[1], last_y):
                is_reversed = not is_reversed
            last_y = coord[1]
            adj_coords = []
            for min_c, max_c in self.faulty_regions:
                if within(coord, min_c, max_c, tol=0.00001):
                    # Point lies within a faulty region
                    adj_coords = [
                        (min_c[0], coord[1]),
                        (coord[0], min_c[1]),
                        (coord[0], max_c[1]),
                        (max_c[0], coord[1]),
                    ]
                    if is_reversed:
                        # Swap first and last points for zig-zag pattern
                        first = adj_coords[0]
                        adj_coords[0] = adj_coords[-1]
                        adj_coords[-1] = first
                    break
            if not adj_coords:
                # coord is not located within a faulty region
                continue
            valid_coords = []
            for ac in adj_coords:
                # make sure that coordinates are within the mesh boundary
                if self.radius is None:
                    if within(ac, (min_x, min_y), (max_x, max_y), 0.000001):
                        valid_coords.append(ac)
                else:
                    dist_from_origin = math.sqrt(ac[0] * ac[0] + ac[1] * ac[1])
                    if dist_from_origin <= self.radius:
                        valid_coords.append(ac)
            if not valid_coords:
                raise error(
                    "bed_mesh: Unable to generate coordinates"
                    " for faulty region at index: %d" % (i)
                )
            self.substituted_indices[i] = valid_coords

    def print_generated_points(self, print_func):
        x_offset = y_offset = 0.0
        probe = self.printer.lookup_object("probe", None)
        if probe is not None:
            x_offset, y_offset = probe.get_offsets()[:2]
        print_func(
            "bed_mesh: generated points\nIndex" " |  Tool Adjusted  |   Probe"
        )
        for i, (x, y) in enumerate(self.points):
            adj_pt = "(%.1f, %.1f)" % (x - x_offset, y - y_offset)
            mesh_pt = "(%.1f, %.1f)" % (x, y)
            print_func("  %-4d| %-16s| %s" % (i, adj_pt, mesh_pt))
        if self.zero_ref_pos is not None:
            rri = self.relative_reference_index
            if rri is not None:
                print_func(
                    "bed_mesh: relative_reference_index %d is (%.2f, %.2f)"
                    % (rri, self.zero_ref_pos[0], self.zero_ref_pos[1])
                )
            else:
                print_func(
                    "bed_mesh: zero_reference_position is (%.2f, %.2f)"
                    % (self.zero_ref_pos[0], self.zero_ref_pos[1])
                )
        if self.substituted_indices:
            print_func("bed_mesh: faulty region points")
            for i, v in self.substituted_indices.items():
                pt = self.points[i]
                print_func(
                    "%d (%.2f, %.2f), substituted points: %s"
                    % (i, pt[0], pt[1], repr(v))
                )

    def _init_mesh_config(self, config):
        mesh_cfg = self.mesh_config
        orig_cfg = self.orig_config
        self.radius = config.getfloat("mesh_radius", None, above=0.0)
        if self.radius is not None:
            self.origin = config.getfloatlist(
                "mesh_origin", (0.0, 0.0), count=2
            )
            x_cnt = y_cnt = config.getint("round_probe_count", 5, minval=3)
            # round beds must have an odd number of points along each axis
            if not x_cnt & 1:
                raise config.error(
                    "bed_mesh: probe_count must be odd for round beds"
                )
            # radius may have precision to .1mm
            self.radius = math.floor(self.radius * 10) / 10
            orig_cfg["radius"] = self.radius
            orig_cfg["origin"] = self.origin
            min_x = min_y = -self.radius
            max_x = max_y = self.radius
        else:
            # rectangular
            x_cnt, y_cnt = parse_config_pair(config, "probe_count", 3, minval=3)
            min_x, min_y = config.getfloatlist("mesh_min", count=2)
            max_x, max_y = config.getfloatlist("mesh_max", count=2)
            if max_x <= min_x or max_y <= min_y:
                raise config.error("bed_mesh: invalid min/max points")
        orig_cfg["x_count"] = mesh_cfg["x_count"] = x_cnt
        orig_cfg["y_count"] = mesh_cfg["y_count"] = y_cnt
        orig_cfg["mesh_min"] = self.mesh_min = (min_x, min_y)
        orig_cfg["mesh_max"] = self.mesh_max = (max_x, max_y)

        pps = parse_config_pair(config, "mesh_pps", 2, minval=0)
        orig_cfg["mesh_x_pps"] = mesh_cfg["mesh_x_pps"] = pps[0]
        orig_cfg["mesh_y_pps"] = mesh_cfg["mesh_y_pps"] = pps[1]
        orig_cfg["algo"] = mesh_cfg["algo"] = (
            config.get("algorithm", "lagrange").strip().lower()
        )
        orig_cfg["tension"] = mesh_cfg["tension"] = config.getfloat(
            "bicubic_tension", 0.2, minval=0.0, maxval=2.0
        )
        for i in list(range(1, 100, 1)):
            start = config.getfloatlist(
                "faulty_region_%d_min" % (i,), None, count=2
            )
            if start is None:
                break
            end = config.getfloatlist("faulty_region_%d_max" % (i,), count=2)
            # Validate the corners.  If necessary reorganize them.
            # c1 = min point, c3 = max point
            #  c4 ---- c3
            #  |        |
            #  c1 ---- c2
            c1 = [min([s, e]) for s, e in zip(start, end)]
            c3 = [max([s, e]) for s, e in zip(start, end)]
            c2 = [c1[0], c3[1]]
            c4 = [c3[0], c1[1]]
            # Check for overlapping regions
            for j, (prev_c1, prev_c3) in enumerate(self.faulty_regions):
                prev_c2 = [prev_c1[0], prev_c3[1]]
                prev_c4 = [prev_c3[0], prev_c1[1]]
                # Validate that no existing corner is within the new region
                for coord in [prev_c1, prev_c2, prev_c3, prev_c4]:
                    if within(coord, c1, c3):
                        raise config.error(
                            "bed_mesh: Existing faulty_region_%d %s overlaps "
                            "added faulty_region_%d %s"
                            % (
                                j + 1,
                                repr([prev_c1, prev_c3]),
                                i,
                                repr([c1, c3]),
                            )
                        )
                # Validate that no new corner is within an existing region
                for coord in [c1, c2, c3, c4]:
                    if within(coord, prev_c1, prev_c3):
                        raise config.error(
                            "bed_mesh: Added faulty_region_%d %s overlaps "
                            "existing faulty_region_%d %s"
                            % (
                                i,
                                repr([c1, c3]),
                                j + 1,
                                repr([prev_c1, prev_c3]),
                            )
                        )
            self.faulty_regions.append((c1, c3))
        self._verify_algorithm(config.error)

    def _verify_algorithm(self, error):
        params = self.mesh_config
        x_pps = params["mesh_x_pps"]
        y_pps = params["mesh_y_pps"]
        if params["algo"] not in self.ALGOS:
            raise error(
                "bed_mesh: Unknown algorithm <%s>" % (self.mesh_config["algo"])
            )
        # Check the algorithm against the current configuration
        max_probe_cnt = max(params["x_count"], params["y_count"])
        min_probe_cnt = min(params["x_count"], params["y_count"])
        if max(x_pps, y_pps) == 0:
            # Interpolation disabled
            self.mesh_config["algo"] = "direct"
        elif params["algo"] == "lagrange" and max_probe_cnt > 6:
            # Lagrange interpolation tends to oscillate when using more
            # than 6 samples
            raise error(
                "bed_mesh: cannot exceed a probe_count of 6 when using "
                "lagrange interpolation. Configured Probe Count: %d, %d"
                % (self.mesh_config["x_count"], self.mesh_config["y_count"])
            )
        elif params["algo"] == "bicubic" and min_probe_cnt < 4:
            if max_probe_cnt > 6:
                raise error(
                    "bed_mesh: invalid probe_count option when using bicubic "
                    "interpolation.  Combination of 3 points on one axis with "
                    "more than 6 on another is not permitted. "
                    "Configured Probe Count: %d, %d"
                    % (self.mesh_config["x_count"], self.mesh_config["y_count"])
                )
            else:
                logging.info(
                    "bed_mesh: bicubic interpolation with a probe_count of "
                    "less than 4 points detected.  Forcing lagrange "
<<<<<<< HEAD
                    "interpolation. Configured Probe Count: %d, %d"
                    % (self.mesh_config["x_count"], self.mesh_config["y_count"])
                )
                params["algo"] = "lagrange"

=======
                    "interpolation. Configured Probe Count: %d, %d" %
                    (self.mesh_config['x_count'], self.mesh_config['y_count']))
                params['algo'] = 'lagrange'
    def set_adaptive_mesh(self, gcmd):
        if not gcmd.get_int('ADAPTIVE', 0):
            return False
        exclude_objects = self.printer.lookup_object("exclude_object", None)
        if exclude_objects is None:
            gcmd.respond_info("Exclude objects not enabled. Using full mesh...")
            return False
        objects = exclude_objects.get_status().get("objects", [])
        if not objects:
            return False
        margin = gcmd.get_float('ADAPTIVE_MARGIN', self.adaptive_margin)

        # List all exclude_object points by axis and iterate over
        # all polygon points, and pick the min and max or each axis
        list_of_xs = []
        list_of_ys = []
        gcmd.respond_info("Found %s objects" % (len(objects)))
        for obj in objects:
            for point in obj["polygon"]:
                list_of_xs.append(point[0])
                list_of_ys.append(point[1])

        # Define bounds of adaptive mesh area
        mesh_min = [min(list_of_xs), min(list_of_ys)]
        mesh_max = [max(list_of_xs), max(list_of_ys)]
        adjusted_mesh_min = [x - margin for x in mesh_min]
        adjusted_mesh_max = [x + margin for x in mesh_max]

        # Force margin to respect original mesh bounds
        adjusted_mesh_min[0] = max(adjusted_mesh_min[0],
                                   self.orig_config["mesh_min"][0])
        adjusted_mesh_min[1] = max(adjusted_mesh_min[1],
                                   self.orig_config["mesh_min"][1])
        adjusted_mesh_max[0] = min(adjusted_mesh_max[0],
                                   self.orig_config["mesh_max"][0])
        adjusted_mesh_max[1] = min(adjusted_mesh_max[1],
                                   self.orig_config["mesh_max"][1])

        adjusted_mesh_size = (adjusted_mesh_max[0] - adjusted_mesh_min[0],
                              adjusted_mesh_max[1] - adjusted_mesh_min[1])

        # Compute a ratio between the adapted and original sizes
        ratio = (adjusted_mesh_size[0] /
                 (self.orig_config["mesh_max"][0] -
                  self.orig_config["mesh_min"][0]),
                 adjusted_mesh_size[1] /
                 (self.orig_config["mesh_max"][1] -
                  self.orig_config["mesh_min"][1]))

        gcmd.respond_info("Original mesh bounds: (%s,%s)" %
                          (self.orig_config["mesh_min"],
                           self.orig_config["mesh_max"]))
        gcmd.respond_info("Original probe count: (%s,%s)" %
                          (self.mesh_config["x_count"],
                           self.mesh_config["y_count"]))
        gcmd.respond_info("Adapted mesh bounds: (%s,%s)" %
                          (adjusted_mesh_min, adjusted_mesh_max))
        gcmd.respond_info("Ratio: (%s, %s)" % ratio)

        new_x_probe_count = int(
            math.ceil(self.mesh_config["x_count"] * ratio[0]))
        new_y_probe_count = int(
        math.ceil(self.mesh_config["y_count"] * ratio[1]))

        # There is one case, where we may have to adjust the probe counts:
        # axis0 < 4 and axis1 > 6 (see _verify_algorithm).
        min_num_of_probes = 3
        if max(new_x_probe_count, new_y_probe_count) > 6 and \
           min(new_x_probe_count, new_y_probe_count) < 4:
            min_num_of_probes = 4

        new_x_probe_count = max(min_num_of_probes, new_x_probe_count)
        new_y_probe_count = max(min_num_of_probes, new_y_probe_count)

        gcmd.respond_info("Adapted probe count: (%s,%s)" %
                          (new_x_probe_count, new_y_probe_count))

        # If the adapted mesh size is too small, adjust it to something
        # useful.
        adjusted_mesh_size = (max(adjusted_mesh_size[0], new_x_probe_count),
                              max(adjusted_mesh_size[1], new_y_probe_count))

        if self.radius is not None:
            adapted_radius = math.sqrt((adjusted_mesh_size[0] ** 2) +
                                       (adjusted_mesh_size[1] ** 2)) / 2
            adapted_origin = (adjusted_mesh_min[0] +
                              (adjusted_mesh_size[0] / 2),
                              adjusted_mesh_min[1] +
                              (adjusted_mesh_size[1] / 2))
            to_adapted_origin = math.sqrt(adapted_origin[0]**2 +
                                          adapted_origin[1]**2)
            # If the adapted mesh size is smaller than the default/full
            # mesh, adjust the parameters. Otherwise, just do the full mesh.
            if adapted_radius + to_adapted_origin < self.radius:
                self.radius = adapted_radius
                self.origin = adapted_origin
                self.mesh_min = (-self.radius, -self.radius)
                self.mesh_max = (self.radius, self.radius)
                self.mesh_config["x_count"] = self.mesh_config["y_count"] = \
                        max(new_x_probe_count, new_y_probe_count)
        else:
            self.mesh_min = adjusted_mesh_min
            self.mesh_max = adjusted_mesh_max
            self.mesh_config["x_count"] = new_x_probe_count
            self.mesh_config["y_count"] = new_y_probe_count
        self._profile_name = None
        return True
>>>>>>> 600e89ae
    def update_config(self, gcmd):
        # reset default configuration
        self.radius = self.orig_config["radius"]
        self.origin = self.orig_config["origin"]
        self.mesh_min = self.orig_config["mesh_min"]
        self.mesh_max = self.orig_config["mesh_max"]
        for key in list(self.mesh_config.keys()):
            self.mesh_config[key] = self.orig_config[key]

        params = gcmd.get_command_parameters()
        need_cfg_update = False
        if self.radius is not None:
            if "MESH_RADIUS" in params:
                self.radius = gcmd.get_float("MESH_RADIUS")
                self.radius = math.floor(self.radius * 10) / 10
                self.mesh_min = (-self.radius, -self.radius)
                self.mesh_max = (self.radius, self.radius)
                need_cfg_update = True
            if "MESH_ORIGIN" in params:
                self.origin = parse_gcmd_coord(gcmd, "MESH_ORIGIN")
                need_cfg_update = True
            if "ROUND_PROBE_COUNT" in params:
                cnt = gcmd.get_int("ROUND_PROBE_COUNT", minval=3)
                self.mesh_config["x_count"] = cnt
                self.mesh_config["y_count"] = cnt
                need_cfg_update = True
        else:
            if "MESH_MIN" in params:
                self.mesh_min = parse_gcmd_coord(gcmd, "MESH_MIN")
                need_cfg_update = True
            if "MESH_MAX" in params:
                self.mesh_max = parse_gcmd_coord(gcmd, "MESH_MAX")
                need_cfg_update = True
            if "PROBE_COUNT" in params:
                x_cnt, y_cnt = parse_gcmd_pair(gcmd, "PROBE_COUNT", minval=3)
                self.mesh_config["x_count"] = x_cnt
                self.mesh_config["y_count"] = y_cnt
                need_cfg_update = True

        if "ALGORITHM" in params:
            self.mesh_config["algo"] = gcmd.get("ALGORITHM").strip().lower()
            need_cfg_update = True

        need_cfg_update |= self.set_adaptive_mesh(gcmd)

        if need_cfg_update:
            self._verify_algorithm(gcmd.error)
            self._generate_points(gcmd.error)
            gcmd.respond_info("Generating new points...")
            self.print_generated_points(gcmd.respond_info)
            pts = self._get_adjusted_points()
            self.probe_helper.update_probe_points(pts, 3)
            msg = "relative_reference_index: %s\n" % (
                self.relative_reference_index
            )
            msg += "\n".join(
                ["%s: %s" % (k, v) for k, v in self.mesh_config.items()]
            )
            logging.info("Updated Mesh Configuration:\n" + msg)
        else:
            self._generate_points(gcmd.error)
            pts = self._get_adjusted_points()
            self.probe_helper.update_probe_points(pts, 3)

    def _get_adjusted_points(self):
        adj_pts = []
        if self.substituted_indices:
            last_index = 0
            for i, pts in self.substituted_indices.items():
                adj_pts.extend(self.points[last_index:i])
                adj_pts.extend(pts)
                # Add one to the last index to skip the point
                # we are replacing
                last_index = i + 1
            adj_pts.extend(self.points[last_index:])
        else:
            adj_pts = list(self.points)
        if self.zero_reference_mode == ZrefMode.PROBE:
            adj_pts.append(self.zero_ref_pos)
        return adj_pts

    cmd_BED_MESH_CALIBRATE_help = "Perform Mesh Bed Leveling"

    def cmd_BED_MESH_CALIBRATE(self, gcmd):
        self._profile_name = gcmd.get("PROFILE", "default")
        if not self._profile_name.strip():
            raise gcmd.error("Value for parameter 'PROFILE' must be specified")
        self.bedmesh.set_mesh(None)
        self.update_config(gcmd)
        self.probe_helper.start_probe(gcmd)

    def probe_finalize(self, offsets, positions):
        x_offset, y_offset, z_offset = offsets
        positions = [[round(p[0], 2), round(p[1], 2), p[2]] for p in positions]
        if self.zero_reference_mode == ZrefMode.PROBE:
            ref_pos = positions.pop()
            logging.info(
                "bed_mesh: z-offset replaced with probed z value at "
                "position (%.2f, %.2f, %.6f)"
                % (ref_pos[0], ref_pos[1], ref_pos[2])
            )
            z_offset = ref_pos[2]
        params = dict(self.mesh_config)
        params["min_x"] = min(positions, key=lambda p: p[0])[0] + x_offset
        params["max_x"] = max(positions, key=lambda p: p[0])[0] + x_offset
        params["min_y"] = min(positions, key=lambda p: p[1])[1] + y_offset
        params["max_y"] = max(positions, key=lambda p: p[1])[1] + y_offset
        x_cnt = params["x_count"]
        y_cnt = params["y_count"]

        if self.substituted_indices:
            # Replace substituted points with the original generated
            # point.  Its Z Value is the average probed Z of the
            # substituted points.
            corrected_pts = []
            idx_offset = 0
            start_idx = 0
            for i, pts in self.substituted_indices.items():
                fpt = [p - o for p, o in zip(self.points[i], offsets[:2])]
                # offset the index to account for additional samples
                idx = i + idx_offset
                # Add "normal" points
                corrected_pts.extend(positions[start_idx:idx])
                avg_z = sum(
                    [p[2] for p in positions[idx : idx + len(pts)]]
                ) / len(pts)
                idx_offset += len(pts) - 1
                start_idx = idx + len(pts)
                fpt.append(avg_z)
                logging.info(
                    "bed_mesh: Replacing value at faulty index %d"
                    " (%.4f, %.4f): avg value = %.6f, avg w/ z_offset = %.6f"
                    % (i, fpt[0], fpt[1], avg_z, avg_z - z_offset)
                )
                corrected_pts.append(fpt)
            corrected_pts.extend(positions[start_idx:])
            # validate corrected positions
            if len(self.points) != len(corrected_pts):
                self._dump_points(positions, corrected_pts, offsets)
                raise self.gcode.error(
                    "bed_mesh: invalid position list size, "
                    "generated count: %d, probed count: %d"
                    % (len(self.points), len(corrected_pts))
                )
            for gen_pt, probed in zip(self.points, corrected_pts):
                off_pt = [p - o for p, o in zip(gen_pt, offsets[:2])]
                if not isclose(
                    off_pt[0], probed[0], abs_tol=0.1
                ) or not isclose(off_pt[1], probed[1], abs_tol=0.1):
                    self._dump_points(positions, corrected_pts, offsets)
                    raise self.gcode.error(
                        "bed_mesh: point mismatch, orig = (%.2f, %.2f)"
                        ", probed = (%.2f, %.2f)"
                        % (off_pt[0], off_pt[1], probed[0], probed[1])
                    )
            positions = corrected_pts

        probed_matrix = []
        row = []
        prev_pos = positions[0]
        for pos in positions:
            if not isclose(pos[1], prev_pos[1], abs_tol=0.1):
                # y has changed, append row and start new
                probed_matrix.append(row)
                row = []
            if pos[0] > prev_pos[0]:
                # probed in the positive direction
                row.append(pos[2] - z_offset)
            else:
                # probed in the negative direction
                row.insert(0, pos[2] - z_offset)
            prev_pos = pos
        # append last row
        probed_matrix.append(row)

        # make sure the y-axis is the correct length
        if len(probed_matrix) != y_cnt:
            raise self.gcode.error(
                (
                    "bed_mesh: Invalid y-axis table length\n"
                    "Probed table length: %d Probed Table:\n%s"
                )
                % (len(probed_matrix), str(probed_matrix))
            )

        if self.radius is not None:
            # round bed, extrapolate probed values to create a square mesh
            for row in probed_matrix:
                row_size = len(row)
                if not row_size & 1:
                    # an even number of points in a row shouldn't be possible
                    msg = "bed_mesh: incorrect number of points sampled on X\n"
                    msg += "Probed Table:\n"
                    msg += str(probed_matrix)
                    raise self.gcode.error(msg)
                buf_cnt = (x_cnt - row_size) // 2
                if buf_cnt == 0:
                    continue
                left_buffer = [row[0]] * buf_cnt
                right_buffer = [row[row_size - 1]] * buf_cnt
                row[0:0] = left_buffer
                row.extend(right_buffer)

        #  make sure that the x-axis is the correct length
        for row in probed_matrix:
            if len(row) != x_cnt:
                raise self.gcode.error(
                    (
                        "bed_mesh: invalid x-axis table length\n"
                        "Probed table length: %d Probed Table:\n%s"
                    )
                    % (len(probed_matrix), str(probed_matrix))
                )

        z_mesh = ZMesh(params)
        try:
            z_mesh.build_mesh(probed_matrix)
        except BedMeshError as e:
            raise self.gcode.error(str(e))
        if self.zero_reference_mode == ZrefMode.IN_MESH:
            # The reference can be anywhere in the mesh, therefore
            # it is necessary to set the reference after the initial mesh
            # is generated to lookup the correct z value.
            z_mesh.set_zero_reference(*self.zero_ref_pos)
        self.bedmesh.set_mesh(z_mesh)
        self.gcode.respond_info("Mesh Bed Leveling Complete")
<<<<<<< HEAD
        self.bedmesh.save_profile(self._profile_name)

=======
        if self._profile_name is not None:
            self.bedmesh.save_profile(self._profile_name)
>>>>>>> 600e89ae
    def _dump_points(self, probed_pts, corrected_pts, offsets):
        # logs generated points with offset applied, points received
        # from the finalize callback, and the list of corrected points
        max_len = max([len(self.points), len(probed_pts), len(corrected_pts)])
        logging.info(
            "bed_mesh: calibration point dump\nIndex | %-17s| %-25s|"
            " Corrected Point" % ("Generated Point", "Probed Point")
        )
        for i in list(range(max_len)):
            gen_pt = probed_pt = corr_pt = ""
            if i < len(self.points):
                off_pt = [p - o for p, o in zip(self.points[i], offsets[:2])]
                gen_pt = "(%.2f, %.2f)" % tuple(off_pt)
            if i < len(probed_pts):
                probed_pt = "(%.2f, %.2f, %.4f)" % tuple(probed_pts[i])
            if i < len(corrected_pts):
                corr_pt = "(%.2f, %.2f, %.4f)" % tuple(corrected_pts[i])
            logging.info(
                "  %-4d| %-17s| %-25s| %s" % (i, gen_pt, probed_pt, corr_pt)
            )


class MoveSplitter:
    def __init__(self, config, gcode):
        self.split_delta_z = config.getfloat(
            "split_delta_z", 0.025, minval=0.01
        )
        self.move_check_distance = config.getfloat(
            "move_check_distance", 5.0, minval=3.0
        )
        self.z_mesh = None
        self.fade_offset = 0.0
        self.gcode = gcode

    def initialize(self, mesh, fade_offset):
        self.z_mesh = mesh
        self.fade_offset = fade_offset

    def build_move(self, prev_pos, next_pos, factor):
        self.prev_pos = tuple(prev_pos)
        self.next_pos = tuple(next_pos)
        self.current_pos = list(prev_pos)
        self.z_factor = factor
        self.z_offset = self._calc_z_offset(prev_pos)
        self.traverse_complete = False
        self.distance_checked = 0.0
        axes_d = [self.next_pos[i] - self.prev_pos[i] for i in range(4)]
        self.total_move_length = math.sqrt(sum([d * d for d in axes_d[:3]]))
        self.axis_move = [not isclose(d, 0.0, abs_tol=1e-10) for d in axes_d]

    def _calc_z_offset(self, pos):
        z = self.z_mesh.calc_z(pos[0], pos[1])
        offset = self.fade_offset
        return self.z_factor * (z - offset) + offset

    def _set_next_move(self, distance_from_prev):
        t = distance_from_prev / self.total_move_length
        if t > 1.0 or t < 0.0:
            raise self.gcode.error(
                "bed_mesh: Slice distance is negative "
                "or greater than entire move length"
            )
        for i in range(4):
            if self.axis_move[i]:
                self.current_pos[i] = lerp(
                    t, self.prev_pos[i], self.next_pos[i]
                )

    def split(self):
        if not self.traverse_complete:
            if self.axis_move[0] or self.axis_move[1]:
                # X and/or Y axis move, traverse if necessary
                while (
                    self.distance_checked + self.move_check_distance
                    < self.total_move_length
                ):
                    self.distance_checked += self.move_check_distance
                    self._set_next_move(self.distance_checked)
                    next_z = self._calc_z_offset(self.current_pos)
                    if abs(next_z - self.z_offset) >= self.split_delta_z:
                        self.z_offset = next_z
                        return (
                            self.current_pos[0],
                            self.current_pos[1],
                            self.current_pos[2] + self.z_offset,
                            self.current_pos[3],
                        )
            # end of move reached
            self.current_pos[:] = self.next_pos
            self.z_offset = self._calc_z_offset(self.current_pos)
            # Its okay to add Z-Offset to the final move, since it will not be
            # used again.
            self.current_pos[2] += self.z_offset
            self.traverse_complete = True
            return self.current_pos
        else:
            # Traverse complete
            return None


class ZMesh:
    def __init__(self, params):
        self.probed_matrix = self.mesh_matrix = None
        self.mesh_params = params
        self.mesh_offsets = [0.0, 0.0]
        logging.debug("bed_mesh: probe/mesh parameters:")
        for key, value in self.mesh_params.items():
            logging.debug("%s :  %s" % (key, value))
        self.mesh_x_min = params["min_x"]
        self.mesh_x_max = params["max_x"]
        self.mesh_y_min = params["min_y"]
        self.mesh_y_max = params["max_y"]
        logging.debug(
            "bed_mesh: Mesh Min: (%.2f,%.2f) Mesh Max: (%.2f,%.2f)"
            % (
                self.mesh_x_min,
                self.mesh_y_min,
                self.mesh_x_max,
                self.mesh_y_max,
            )
        )
        # Set the interpolation algorithm
        interpolation_algos = {
            "lagrange": self._sample_lagrange,
            "bicubic": self._sample_bicubic,
            "direct": self._sample_direct,
        }
        self._sample = interpolation_algos.get(params["algo"])
        # Number of points to interpolate per segment
        mesh_x_pps = params["mesh_x_pps"]
        mesh_y_pps = params["mesh_y_pps"]
        px_cnt = params["x_count"]
        py_cnt = params["y_count"]
        self.mesh_x_count = (px_cnt - 1) * mesh_x_pps + px_cnt
        self.mesh_y_count = (py_cnt - 1) * mesh_y_pps + py_cnt
        self.x_mult = mesh_x_pps + 1
        self.y_mult = mesh_y_pps + 1
        logging.debug(
            "bed_mesh: Mesh grid size - X:%d, Y:%d"
            % (self.mesh_x_count, self.mesh_y_count)
        )
        self.mesh_x_dist = (self.mesh_x_max - self.mesh_x_min) / (
            self.mesh_x_count - 1
        )
        self.mesh_y_dist = (self.mesh_y_max - self.mesh_y_min) / (
            self.mesh_y_count - 1
        )

    def get_mesh_matrix(self):
        if self.mesh_matrix is not None:
            return [[round(z, 6) for z in line] for line in self.mesh_matrix]
        return [[]]

    def get_probed_matrix(self):
        if self.probed_matrix is not None:
            return [[round(z, 6) for z in line] for line in self.probed_matrix]
        return [[]]

    def get_mesh_params(self):
        return self.mesh_params

    def print_probed_matrix(self, print_func):
        if self.probed_matrix is not None:
            msg = "Mesh Leveling Probed Z positions:\n"
            for line in self.probed_matrix:
                for x in line:
                    msg += " %f" % x
                msg += "\n"
            print_func(msg)
        else:
            print_func("bed_mesh: bed has not been probed")

    def print_mesh(self, print_func, move_z=None):
        matrix = self.get_mesh_matrix()
        if matrix is not None:
            msg = "Mesh X,Y: %d,%d\n" % (self.mesh_x_count, self.mesh_y_count)
            if move_z is not None:
                msg += "Search Height: %d\n" % (move_z)
            msg += "Mesh Offsets: X=%.4f, Y=%.4f\n" % (
                self.mesh_offsets[0],
                self.mesh_offsets[1],
            )
            msg += "Mesh Average: %.2f\n" % (self.get_z_average())
            rng = self.get_z_range()
            msg += "Mesh Range: min=%.4f max=%.4f\n" % (rng[0], rng[1])
            msg += "Interpolation Algorithm: %s\n" % (self.mesh_params["algo"])
            msg += "Measured points:\n"
            for y_line in range(self.mesh_y_count - 1, -1, -1):
                for z in matrix[y_line]:
                    msg += "  %f" % (z)
                msg += "\n"
            print_func(msg)
        else:
            print_func("bed_mesh: Z Mesh not generated")

    def build_mesh(self, z_matrix):
        self.probed_matrix = z_matrix
        self._sample(z_matrix)
        self.print_mesh(logging.debug)

    def set_zero_reference(self, xpos, ypos):
        offset = self.calc_z(xpos, ypos)
        logging.info(
            "bed_mesh: setting zero reference at (%.2f, %.2f, %.6f)"
            % (xpos, ypos, offset)
        )
        for matrix in [self.probed_matrix, self.mesh_matrix]:
            for yidx in range(len(matrix)):
                for xidx in range(len(matrix[yidx])):
                    matrix[yidx][xidx] -= offset

    def set_mesh_offsets(self, offsets):
        for i, o in enumerate(offsets):
            if o is not None:
                self.mesh_offsets[i] = o

    def get_x_coordinate(self, index):
        return self.mesh_x_min + self.mesh_x_dist * index

    def get_y_coordinate(self, index):
        return self.mesh_y_min + self.mesh_y_dist * index

    def calc_z(self, x, y):
        if self.mesh_matrix is not None:
            tbl = self.mesh_matrix
            tx, xidx = self._get_linear_index(x + self.mesh_offsets[0], 0)
            ty, yidx = self._get_linear_index(y + self.mesh_offsets[1], 1)
            z0 = lerp(tx, tbl[yidx][xidx], tbl[yidx][xidx + 1])
            z1 = lerp(tx, tbl[yidx + 1][xidx], tbl[yidx + 1][xidx + 1])
            return lerp(ty, z0, z1)
        else:
            # No mesh table generated, no z-adjustment
            return 0.0

    def get_z_range(self):
        if self.mesh_matrix is not None:
            mesh_min = min([min(x) for x in self.mesh_matrix])
            mesh_max = max([max(x) for x in self.mesh_matrix])
            return mesh_min, mesh_max
        else:
            return 0.0, 0.0

    def get_z_average(self):
        if self.mesh_matrix is not None:
            avg_z = sum([sum(x) for x in self.mesh_matrix]) / sum(
                [len(x) for x in self.mesh_matrix]
            )
            # Round average to the nearest 100th.  This
            # should produce an offset that is divisible by common
            # z step distances
            return round(avg_z, 2)
        else:
            return 0.0

    def _get_linear_index(self, coord, axis):
        if axis == 0:
            # X-axis
            mesh_min = self.mesh_x_min
            mesh_cnt = self.mesh_x_count
            mesh_dist = self.mesh_x_dist
            cfunc = self.get_x_coordinate
        else:
            # Y-axis
            mesh_min = self.mesh_y_min
            mesh_cnt = self.mesh_y_count
            mesh_dist = self.mesh_y_dist
            cfunc = self.get_y_coordinate
        t = 0.0
        idx = int(math.floor((coord - mesh_min) / mesh_dist))
        idx = constrain(idx, 0, mesh_cnt - 2)
        t = (coord - cfunc(idx)) / mesh_dist
        return constrain(t, 0.0, 1.0), idx

    def _sample_direct(self, z_matrix):
        self.mesh_matrix = z_matrix

    def _sample_lagrange(self, z_matrix):
        x_mult = self.x_mult
        y_mult = self.y_mult
        self.mesh_matrix = [
            [
                0.0
                if ((i % x_mult) or (j % y_mult))
                else z_matrix[j // y_mult][i // x_mult]
                for i in range(self.mesh_x_count)
            ]
            for j in range(self.mesh_y_count)
        ]
        xpts, ypts = self._get_lagrange_coords()
        # Interpolate X coordinates
        for i in range(self.mesh_y_count):
            # only interpolate X-rows that have probed coordinates
            if i % y_mult != 0:
                continue
            for j in range(self.mesh_x_count):
                if j % x_mult == 0:
                    continue
                x = self.get_x_coordinate(j)
                self.mesh_matrix[i][j] = self._calc_lagrange(xpts, x, i, 0)
        # Interpolate Y coordinates
        for i in range(self.mesh_x_count):
            for j in range(self.mesh_y_count):
                if j % y_mult == 0:
                    continue
                y = self.get_y_coordinate(j)
                self.mesh_matrix[j][i] = self._calc_lagrange(ypts, y, i, 1)

    def _get_lagrange_coords(self):
        xpts = []
        ypts = []
        for i in range(self.mesh_params["x_count"]):
            xpts.append(self.get_x_coordinate(i * self.x_mult))
        for j in range(self.mesh_params["y_count"]):
            ypts.append(self.get_y_coordinate(j * self.y_mult))
        return xpts, ypts

    def _calc_lagrange(self, lpts, c, vec, axis=0):
        pt_cnt = len(lpts)
        total = 0.0
        for i in range(pt_cnt):
            n = 1.0
            d = 1.0
            for j in range(pt_cnt):
                if j == i:
                    continue
                n *= c - lpts[j]
                d *= lpts[i] - lpts[j]
            if axis == 0:
                # Calc X-Axis
                z = self.mesh_matrix[vec][i * self.x_mult]
            else:
                # Calc Y-Axis
                z = self.mesh_matrix[i * self.y_mult][vec]
            total += z * n / d
        return total

    def _sample_bicubic(self, z_matrix):
        # should work for any number of probe points above 3x3
        x_mult = self.x_mult
        y_mult = self.y_mult
        c = self.mesh_params["tension"]
        self.mesh_matrix = [
            [
                0.0
                if ((i % x_mult) or (j % y_mult))
                else z_matrix[j // y_mult][i // x_mult]
                for i in range(self.mesh_x_count)
            ]
            for j in range(self.mesh_y_count)
        ]
        # Interpolate X values
        for y in range(self.mesh_y_count):
            if y % y_mult != 0:
                continue
            for x in range(self.mesh_x_count):
                if x % x_mult == 0:
                    continue
                pts = self._get_x_ctl_pts(x, y)
                self.mesh_matrix[y][x] = self._cardinal_spline(pts, c)
        # Interpolate Y values
        for x in range(self.mesh_x_count):
            for y in range(self.mesh_y_count):
                if y % y_mult == 0:
                    continue
                pts = self._get_y_ctl_pts(x, y)
                self.mesh_matrix[y][x] = self._cardinal_spline(pts, c)

    def _get_x_ctl_pts(self, x, y):
        # Fetch control points and t for a X value in the mesh
        x_mult = self.x_mult
        x_row = self.mesh_matrix[y]
        last_pt = self.mesh_x_count - 1 - x_mult
        if x < x_mult:
            p0 = p1 = x_row[0]
            p2 = x_row[x_mult]
            p3 = x_row[2 * x_mult]
            t = x / float(x_mult)
        elif x > last_pt:
            p0 = x_row[last_pt - x_mult]
            p1 = x_row[last_pt]
            p2 = p3 = x_row[last_pt + x_mult]
            t = (x - last_pt) / float(x_mult)
        else:
            found = False
            for i in range(x_mult, last_pt, x_mult):
                if x > i and x < (i + x_mult):
                    p0 = x_row[i - x_mult]
                    p1 = x_row[i]
                    p2 = x_row[i + x_mult]
                    p3 = x_row[i + 2 * x_mult]
                    t = (x - i) / float(x_mult)
                    found = True
                    break
            if not found:
                raise BedMeshError("bed_mesh: Error finding x control points")
        return p0, p1, p2, p3, t

    def _get_y_ctl_pts(self, x, y):
        # Fetch control points and t for a Y value in the mesh
        y_mult = self.y_mult
        last_pt = self.mesh_y_count - 1 - y_mult
        y_col = self.mesh_matrix
        if y < y_mult:
            p0 = p1 = y_col[0][x]
            p2 = y_col[y_mult][x]
            p3 = y_col[2 * y_mult][x]
            t = y / float(y_mult)
        elif y > last_pt:
            p0 = y_col[last_pt - y_mult][x]
            p1 = y_col[last_pt][x]
            p2 = p3 = y_col[last_pt + y_mult][x]
            t = (y - last_pt) / float(y_mult)
        else:
            found = False
            for i in range(y_mult, last_pt, y_mult):
                if y > i and y < (i + y_mult):
                    p0 = y_col[i - y_mult][x]
                    p1 = y_col[i][x]
                    p2 = y_col[i + y_mult][x]
                    p3 = y_col[i + 2 * y_mult][x]
                    t = (y - i) / float(y_mult)
                    found = True
                    break
            if not found:
                raise BedMeshError("bed_mesh: Error finding y control points")
        return p0, p1, p2, p3, t

    def _cardinal_spline(self, p, tension):
        t = p[4]
        t2 = t * t
        t3 = t2 * t
        m1 = tension * (p[2] - p[0])
        m2 = tension * (p[3] - p[1])
        a = p[1] * (2 * t3 - 3 * t2 + 1)
        b = p[2] * (-2 * t3 + 3 * t2)
        c = m1 * (t3 - 2 * t2 + t)
        d = m2 * (t3 - t2)
        return a + b + c + d


class ProfileManager:
    def __init__(self, config, bedmesh):
        self.name = config.get_name()
        self.printer = config.get_printer()
        self.gcode = self.printer.lookup_object("gcode")
        self.bedmesh = bedmesh
        self.profiles = {}
        self.current_profile = ""
        self.incompatible_profiles = []
        # Fetch stored profiles from Config
        stored_profs = config.get_prefix_sections(self.name)
        stored_profs = [s for s in stored_profs if s.get_name() != self.name]
        for profile in stored_profs:
            name = profile.get_name().split(" ", 1)[1]
            version = profile.getint("version", 0)
            if version != PROFILE_VERSION:
                logging.info(
                    "bed_mesh: Profile [%s] not compatible with this version\n"
                    "of bed_mesh.  Profile Version: %d Current Version: %d "
                    % (name, version, PROFILE_VERSION)
                )
                self.incompatible_profiles.append(name)
                continue
            self.profiles[name] = {}
            zvals = profile.getlists("points", seps=(",", "\n"), parser=float)
            self.profiles[name]["points"] = zvals
            self.profiles[name][
                "mesh_params"
            ] = params = collections.OrderedDict()
            for key, t in PROFILE_OPTIONS.items():
                if t is int:
                    params[key] = profile.getint(key)
                elif t is float:
                    params[key] = profile.getfloat(key)
                elif t is str:
                    params[key] = profile.get(key)
        # Register GCode
        self.gcode.register_command(
            "BED_MESH_PROFILE",
            self.cmd_BED_MESH_PROFILE,
            desc=self.cmd_BED_MESH_PROFILE_help,
        )

    def get_profiles(self):
        return self.profiles

    def get_current_profile(self):
        return self.current_profile

    def _check_incompatible_profiles(self):
        if self.incompatible_profiles:
            configfile = self.printer.lookup_object("configfile")
            for profile in self.incompatible_profiles:
                configfile.remove_section("bed_mesh " + profile)
            self.gcode.respond_info(
                "The following incompatible profiles have been detected\n"
                "and are scheduled for removal:\n%s\n"
                "The SAVE_CONFIG command will update the printer config\n"
                "file and restart the printer"
                % (("\n").join(self.incompatible_profiles))
            )

    def save_profile(self, prof_name):
        z_mesh = self.bedmesh.get_mesh()
        if z_mesh is None:
            self.gcode.respond_info(
                "Unable to save to profile [%s], the bed has not been probed"
                % (prof_name)
            )
            return
        probed_matrix = z_mesh.get_probed_matrix()
        mesh_params = z_mesh.get_mesh_params()
        configfile = self.printer.lookup_object("configfile")
        cfg_name = self.name + " " + prof_name
        # set params
        z_values = ""
        for line in probed_matrix:
            z_values += "\n  "
            for p in line:
                z_values += "%.6f, " % p
            z_values = z_values[:-2]
        configfile.set(cfg_name, "version", PROFILE_VERSION)
        configfile.set(cfg_name, "points", z_values)
        for key, value in mesh_params.items():
            configfile.set(cfg_name, key, value)
        # save copy in local storage
        # ensure any self.profiles returned as status remains immutable
        profiles = dict(self.profiles)
        profiles[prof_name] = profile = {}
        profile["points"] = probed_matrix
        profile["mesh_params"] = collections.OrderedDict(mesh_params)
        self.profiles = profiles
        self.current_profile = prof_name
        self.bedmesh.update_status()
        self.gcode.respond_info(
            "Bed Mesh state has been saved to profile [%s]\n"
            "for the current session.  The SAVE_CONFIG command will\n"
            "update the printer config file and restart the printer."
            % (prof_name)
        )

    def load_profile(self, prof_name):
        profile = self.profiles.get(prof_name, None)
        if profile is None:
            raise self.gcode.error("bed_mesh: Unknown profile [%s]" % prof_name)
        probed_matrix = profile["points"]
        mesh_params = profile["mesh_params"]
        z_mesh = ZMesh(mesh_params)
        try:
            z_mesh.build_mesh(probed_matrix)
        except BedMeshError as e:
            raise self.gcode.error(str(e))
        self.current_profile = prof_name
        self.bedmesh.set_mesh(z_mesh)

    def remove_profile(self, prof_name):
        if prof_name in self.profiles:
            configfile = self.printer.lookup_object("configfile")
            configfile.remove_section("bed_mesh " + prof_name)
            profiles = dict(self.profiles)
            del profiles[prof_name]
            self.profiles = profiles
            self.bedmesh.update_status()
            self.gcode.respond_info(
                "Profile [%s] removed from storage for this session.\n"
                "The SAVE_CONFIG command will update the printer\n"
                "configuration and restart the printer" % (prof_name)
            )
        else:
            self.gcode.respond_info(
                "No profile named [%s] to remove" % (prof_name)
            )

    cmd_BED_MESH_PROFILE_help = "Bed Mesh Persistent Storage management"

    def cmd_BED_MESH_PROFILE(self, gcmd):
        options = collections.OrderedDict(
            {
                "LOAD": self.load_profile,
                "SAVE": self.save_profile,
                "REMOVE": self.remove_profile,
            }
        )
        for key in options:
            name = gcmd.get(key, None)
            if name is not None:
                if not name.strip():
                    raise gcmd.error(
                        "Value for parameter '%s' must be specified" % (key)
                    )
                if name == "default" and key == "SAVE":
                    gcmd.respond_info(
                        "Profile 'default' is reserved, please choose"
                        " another profile name."
                    )
                else:
                    options[key](name)
                return
        gcmd.respond_info("Invalid syntax '%s'" % (gcmd.get_commandline(),))


def load_config(config):
    return BedMesh(config)<|MERGE_RESOLUTION|>--- conflicted
+++ resolved
@@ -348,12 +348,8 @@
         self.printer = config.get_printer()
         self.orig_config = {"radius": None, "origin": None}
         self.radius = self.origin = None
-<<<<<<< HEAD
         self.mesh_min = self.mesh_max = (0.0, 0.0)
-=======
-        self.mesh_min = self.mesh_max = (0., 0.)
-        self.adaptive_margin = config.getfloat('adaptive_margin', 0.0)
->>>>>>> 600e89ae
+        self.adaptive_margin = config.getfloat("adaptive_margin", 0.0)
         self.zero_ref_pos = config.getfloatlist(
             "zero_reference_position", None, count=2
         )
@@ -671,18 +667,13 @@
                 logging.info(
                     "bed_mesh: bicubic interpolation with a probe_count of "
                     "less than 4 points detected.  Forcing lagrange "
-<<<<<<< HEAD
                     "interpolation. Configured Probe Count: %d, %d"
                     % (self.mesh_config["x_count"], self.mesh_config["y_count"])
                 )
                 params["algo"] = "lagrange"
 
-=======
-                    "interpolation. Configured Probe Count: %d, %d" %
-                    (self.mesh_config['x_count'], self.mesh_config['y_count']))
-                params['algo'] = 'lagrange'
     def set_adaptive_mesh(self, gcmd):
-        if not gcmd.get_int('ADAPTIVE', 0):
+        if not gcmd.get_int("ADAPTIVE", 0):
             return False
         exclude_objects = self.printer.lookup_object("exclude_object", None)
         if exclude_objects is None:
@@ -691,7 +682,7 @@
         objects = exclude_objects.get_status().get("objects", [])
         if not objects:
             return False
-        margin = gcmd.get_float('ADAPTIVE_MARGIN', self.adaptive_margin)
+        margin = gcmd.get_float("ADAPTIVE_MARGIN", self.adaptive_margin)
 
         # List all exclude_object points by axis and iterate over
         # all polygon points, and pick the min and max or each axis
@@ -710,68 +701,97 @@
         adjusted_mesh_max = [x + margin for x in mesh_max]
 
         # Force margin to respect original mesh bounds
-        adjusted_mesh_min[0] = max(adjusted_mesh_min[0],
-                                   self.orig_config["mesh_min"][0])
-        adjusted_mesh_min[1] = max(adjusted_mesh_min[1],
-                                   self.orig_config["mesh_min"][1])
-        adjusted_mesh_max[0] = min(adjusted_mesh_max[0],
-                                   self.orig_config["mesh_max"][0])
-        adjusted_mesh_max[1] = min(adjusted_mesh_max[1],
-                                   self.orig_config["mesh_max"][1])
-
-        adjusted_mesh_size = (adjusted_mesh_max[0] - adjusted_mesh_min[0],
-                              adjusted_mesh_max[1] - adjusted_mesh_min[1])
+        adjusted_mesh_min[0] = max(
+            adjusted_mesh_min[0], self.orig_config["mesh_min"][0]
+        )
+        adjusted_mesh_min[1] = max(
+            adjusted_mesh_min[1], self.orig_config["mesh_min"][1]
+        )
+        adjusted_mesh_max[0] = min(
+            adjusted_mesh_max[0], self.orig_config["mesh_max"][0]
+        )
+        adjusted_mesh_max[1] = min(
+            adjusted_mesh_max[1], self.orig_config["mesh_max"][1]
+        )
+
+        adjusted_mesh_size = (
+            adjusted_mesh_max[0] - adjusted_mesh_min[0],
+            adjusted_mesh_max[1] - adjusted_mesh_min[1],
+        )
 
         # Compute a ratio between the adapted and original sizes
-        ratio = (adjusted_mesh_size[0] /
-                 (self.orig_config["mesh_max"][0] -
-                  self.orig_config["mesh_min"][0]),
-                 adjusted_mesh_size[1] /
-                 (self.orig_config["mesh_max"][1] -
-                  self.orig_config["mesh_min"][1]))
-
-        gcmd.respond_info("Original mesh bounds: (%s,%s)" %
-                          (self.orig_config["mesh_min"],
-                           self.orig_config["mesh_max"]))
-        gcmd.respond_info("Original probe count: (%s,%s)" %
-                          (self.mesh_config["x_count"],
-                           self.mesh_config["y_count"]))
-        gcmd.respond_info("Adapted mesh bounds: (%s,%s)" %
-                          (adjusted_mesh_min, adjusted_mesh_max))
+        ratio = (
+            adjusted_mesh_size[0]
+            / (
+                self.orig_config["mesh_max"][0]
+                - self.orig_config["mesh_min"][0]
+            ),
+            adjusted_mesh_size[1]
+            / (
+                self.orig_config["mesh_max"][1]
+                - self.orig_config["mesh_min"][1]
+            ),
+        )
+
+        gcmd.respond_info(
+            "Original mesh bounds: (%s,%s)"
+            % (self.orig_config["mesh_min"], self.orig_config["mesh_max"])
+        )
+        gcmd.respond_info(
+            "Original probe count: (%s,%s)"
+            % (self.mesh_config["x_count"], self.mesh_config["y_count"])
+        )
+        gcmd.respond_info(
+            "Adapted mesh bounds: (%s,%s)"
+            % (adjusted_mesh_min, adjusted_mesh_max)
+        )
         gcmd.respond_info("Ratio: (%s, %s)" % ratio)
 
         new_x_probe_count = int(
-            math.ceil(self.mesh_config["x_count"] * ratio[0]))
+            math.ceil(self.mesh_config["x_count"] * ratio[0])
+        )
         new_y_probe_count = int(
-        math.ceil(self.mesh_config["y_count"] * ratio[1]))
+            math.ceil(self.mesh_config["y_count"] * ratio[1])
+        )
 
         # There is one case, where we may have to adjust the probe counts:
         # axis0 < 4 and axis1 > 6 (see _verify_algorithm).
         min_num_of_probes = 3
-        if max(new_x_probe_count, new_y_probe_count) > 6 and \
-           min(new_x_probe_count, new_y_probe_count) < 4:
+        if (
+            max(new_x_probe_count, new_y_probe_count) > 6
+            and min(new_x_probe_count, new_y_probe_count) < 4
+        ):
             min_num_of_probes = 4
 
         new_x_probe_count = max(min_num_of_probes, new_x_probe_count)
         new_y_probe_count = max(min_num_of_probes, new_y_probe_count)
 
-        gcmd.respond_info("Adapted probe count: (%s,%s)" %
-                          (new_x_probe_count, new_y_probe_count))
+        gcmd.respond_info(
+            "Adapted probe count: (%s,%s)"
+            % (new_x_probe_count, new_y_probe_count)
+        )
 
         # If the adapted mesh size is too small, adjust it to something
         # useful.
-        adjusted_mesh_size = (max(adjusted_mesh_size[0], new_x_probe_count),
-                              max(adjusted_mesh_size[1], new_y_probe_count))
+        adjusted_mesh_size = (
+            max(adjusted_mesh_size[0], new_x_probe_count),
+            max(adjusted_mesh_size[1], new_y_probe_count),
+        )
 
         if self.radius is not None:
-            adapted_radius = math.sqrt((adjusted_mesh_size[0] ** 2) +
-                                       (adjusted_mesh_size[1] ** 2)) / 2
-            adapted_origin = (adjusted_mesh_min[0] +
-                              (adjusted_mesh_size[0] / 2),
-                              adjusted_mesh_min[1] +
-                              (adjusted_mesh_size[1] / 2))
-            to_adapted_origin = math.sqrt(adapted_origin[0]**2 +
-                                          adapted_origin[1]**2)
+            adapted_radius = (
+                math.sqrt(
+                    (adjusted_mesh_size[0] ** 2) + (adjusted_mesh_size[1] ** 2)
+                )
+                / 2
+            )
+            adapted_origin = (
+                adjusted_mesh_min[0] + (adjusted_mesh_size[0] / 2),
+                adjusted_mesh_min[1] + (adjusted_mesh_size[1] / 2),
+            )
+            to_adapted_origin = math.sqrt(
+                adapted_origin[0] ** 2 + adapted_origin[1] ** 2
+            )
             # If the adapted mesh size is smaller than the default/full
             # mesh, adjust the parameters. Otherwise, just do the full mesh.
             if adapted_radius + to_adapted_origin < self.radius:
@@ -779,8 +799,9 @@
                 self.origin = adapted_origin
                 self.mesh_min = (-self.radius, -self.radius)
                 self.mesh_max = (self.radius, self.radius)
-                self.mesh_config["x_count"] = self.mesh_config["y_count"] = \
-                        max(new_x_probe_count, new_y_probe_count)
+                self.mesh_config["x_count"] = self.mesh_config["y_count"] = max(
+                    new_x_probe_count, new_y_probe_count
+                )
         else:
             self.mesh_min = adjusted_mesh_min
             self.mesh_max = adjusted_mesh_max
@@ -788,7 +809,7 @@
             self.mesh_config["y_count"] = new_y_probe_count
         self._profile_name = None
         return True
->>>>>>> 600e89ae
+
     def update_config(self, gcmd):
         # reset default configuration
         self.radius = self.orig_config["radius"]
@@ -1015,13 +1036,9 @@
             z_mesh.set_zero_reference(*self.zero_ref_pos)
         self.bedmesh.set_mesh(z_mesh)
         self.gcode.respond_info("Mesh Bed Leveling Complete")
-<<<<<<< HEAD
-        self.bedmesh.save_profile(self._profile_name)
-
-=======
         if self._profile_name is not None:
             self.bedmesh.save_profile(self._profile_name)
->>>>>>> 600e89ae
+
     def _dump_points(self, probed_pts, corrected_pts, offsets):
         # logs generated points with offset applied, points received
         # from the finalize callback, and the list of corrected points
