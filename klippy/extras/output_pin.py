--- conflicted
+++ resolved
@@ -12,14 +12,9 @@
 class PrinterOutputPin:
     def __init__(self, config):
         self.printer = config.get_printer()
-<<<<<<< HEAD
         ppins = self.printer.lookup_object("pins")
+        # Determine pin type
         self.is_pwm = config.getboolean("pwm", False)
-=======
-        ppins = self.printer.lookup_object('pins')
-        # Determine pin type
-        self.is_pwm = config.getboolean('pwm', False)
->>>>>>> 600e89ae
         if self.is_pwm:
             self.mcu_pin = ppins.setup_pin("pwm", config.get("pin"))
             cycle_time = config.getfloat(
@@ -27,37 +22,30 @@
             )
             hardware_pwm = config.getboolean("hardware_pwm", False)
             self.mcu_pin.setup_cycle_time(cycle_time, hardware_pwm)
-<<<<<<< HEAD
             self.scale = config.getfloat("scale", 1.0, above=0.0)
-            self.last_cycle_time = self.default_cycle_time = cycle_time
         else:
             self.mcu_pin = ppins.setup_pin("digital_out", config.get("pin"))
             self.scale = 1.0
-            self.last_cycle_time = self.default_cycle_time = 0.0
         self.last_print_time = 0.0
+        # Support mcu checking for maximum duration
+        self.reactor = self.printer.get_reactor()
+        self.resend_timer = None
+        self.resend_interval = 0.0
+        max_mcu_duration = config.getfloat(
+            "maximum_mcu_duration", 0.0, minval=0.500, maxval=MAX_SCHEDULE_TIME
+        )
+        self.mcu_pin.setup_max_duration(max_mcu_duration)
+        if max_mcu_duration:
+            config.deprecate("maximum_mcu_duration")
+            self.resend_interval = max_mcu_duration - RESEND_HOST_TIME
+        # Determine start and shutdown values
         static_value = config.getfloat(
             "static_value", None, minval=0.0, maxval=self.scale
         )
-        self.reactor = self.printer.get_reactor()
-        self.resend_timer = None
-        self.resend_interval = 0.0
         if static_value is not None:
-            self.mcu_pin.setup_max_duration(0.0)
-            self.last_value = static_value / self.scale
-            self.mcu_pin.setup_start_value(
-                self.last_value, self.last_value, True
-            )
+            config.deprecate("static_value")
+            self.last_value = self.shutdown_value = static_value / self.scale
         else:
-            max_mcu_duration = config.getfloat(
-                "maximum_mcu_duration",
-                0.0,
-                minval=0.500,
-                maxval=MAX_SCHEDULE_TIME,
-            )
-            self.mcu_pin.setup_max_duration(max_mcu_duration)
-            if max_mcu_duration:
-                self.resend_interval = max_mcu_duration - RESEND_HOST_TIME
-
             self.last_value = (
                 config.getfloat("value", 0.0, minval=0.0, maxval=self.scale)
                 / self.scale
@@ -68,65 +56,24 @@
                 )
                 / self.scale
             )
-            self.mcu_pin.setup_start_value(self.last_value, self.shutdown_value)
-            pin_name = config.get_name().split()[1]
-            gcode = self.printer.lookup_object("gcode")
-            gcode.register_mux_command(
-                "SET_PIN",
-                "PIN",
-                pin_name,
-                self.cmd_SET_PIN,
-                desc=self.cmd_SET_PIN_help,
-            )
+        self.mcu_pin.setup_start_value(self.last_value, self.shutdown_value)
+        # Register commands
+        pin_name = config.get_name().split()[1]
+        gcode = self.printer.lookup_object("gcode")
+        gcode.register_mux_command(
+            "SET_PIN",
+            "PIN",
+            pin_name,
+            self.cmd_SET_PIN,
+            desc=self.cmd_SET_PIN_help,
+        )
 
     def get_status(self, eventtime):
         return {"value": self.last_value}
 
-    def _set_pin(self, print_time, value, cycle_time, is_resend=False):
-        if value == self.last_value and cycle_time == self.last_cycle_time:
-            if not is_resend:
-                return
-=======
-            self.scale = config.getfloat('scale', 1., above=0.)
-        else:
-            self.mcu_pin = ppins.setup_pin('digital_out', config.get('pin'))
-            self.scale = 1.
-        self.last_print_time = 0.
-        # Support mcu checking for maximum duration
-        self.reactor = self.printer.get_reactor()
-        self.resend_timer = None
-        self.resend_interval = 0.
-        max_mcu_duration = config.getfloat('maximum_mcu_duration', 0.,
-                                           minval=0.500,
-                                           maxval=MAX_SCHEDULE_TIME)
-        self.mcu_pin.setup_max_duration(max_mcu_duration)
-        if max_mcu_duration:
-            config.deprecate('maximum_mcu_duration')
-            self.resend_interval = max_mcu_duration - RESEND_HOST_TIME
-        # Determine start and shutdown values
-        static_value = config.getfloat('static_value', None,
-                                       minval=0., maxval=self.scale)
-        if static_value is not None:
-            config.deprecate('static_value')
-            self.last_value = self.shutdown_value = static_value / self.scale
-        else:
-            self.last_value = config.getfloat(
-                'value', 0., minval=0., maxval=self.scale) / self.scale
-            self.shutdown_value = config.getfloat(
-                'shutdown_value', 0., minval=0., maxval=self.scale) / self.scale
-        self.mcu_pin.setup_start_value(self.last_value, self.shutdown_value)
-        # Register commands
-        pin_name = config.get_name().split()[1]
-        gcode = self.printer.lookup_object('gcode')
-        gcode.register_mux_command("SET_PIN", "PIN", pin_name,
-                                   self.cmd_SET_PIN,
-                                   desc=self.cmd_SET_PIN_help)
-    def get_status(self, eventtime):
-        return {'value': self.last_value}
     def _set_pin(self, print_time, value, is_resend=False):
         if value == self.last_value and not is_resend:
             return
->>>>>>> 600e89ae
         print_time = max(print_time, self.last_print_time + PIN_MIN_TIME)
         if self.is_pwm:
             self.mcu_pin.set_pwm(print_time, value)
@@ -142,32 +89,16 @@
     cmd_SET_PIN_help = "Set the value of an output pin"
 
     def cmd_SET_PIN(self, gcmd):
-<<<<<<< HEAD
+        # Read requested value
         value = gcmd.get_float("VALUE", minval=0.0, maxval=self.scale)
         value /= self.scale
-        cycle_time = gcmd.get_float(
-            "CYCLE_TIME",
-            self.default_cycle_time,
-            above=0.0,
-            maxval=MAX_SCHEDULE_TIME,
-        )
         if not self.is_pwm and value not in [0.0, 1.0]:
             raise gcmd.error("Invalid pin value")
+        # Obtain print_time and apply requested settings
         toolhead = self.printer.lookup_object("toolhead")
         toolhead.register_lookahead_callback(
-            lambda print_time: self._set_pin(print_time, value, cycle_time)
+            lambda print_time: self._set_pin(print_time, value)
         )
-=======
-        # Read requested value
-        value = gcmd.get_float('VALUE', minval=0., maxval=self.scale)
-        value /= self.scale
-        if not self.is_pwm and value not in [0., 1.]:
-            raise gcmd.error("Invalid pin value")
-        # Obtain print_time and apply requested settings
-        toolhead = self.printer.lookup_object('toolhead')
-        toolhead.register_lookahead_callback(
-            lambda print_time: self._set_pin(print_time, value))
->>>>>>> 600e89ae
 
     def _resend_current_val(self, eventtime):
         if self.last_value == self.shutdown_value:
@@ -181,16 +112,7 @@
         if time_diff > 0.0:
             # Reschedule for resend time
             return systime + time_diff
-<<<<<<< HEAD
-        self._set_pin(
-            print_time + PIN_MIN_TIME,
-            self.last_value,
-            self.last_cycle_time,
-            True,
-        )
-=======
         self._set_pin(print_time + PIN_MIN_TIME, self.last_value, True)
->>>>>>> 600e89ae
         return systime + self.resend_interval
 
 
